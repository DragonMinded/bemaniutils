# vim: set fileencoding=utf-8
from typing import Any, Dict, Tuple

from bemani.backend.popn.base import PopnMusicBase
from bemani.backend.popn.common import PopnMusicModernBase
from bemani.backend.popn.eclale import PopnMusicEclale
from bemani.common import VersionConstants


class PopnMusicUsaNeko(PopnMusicModernBase):

    name: str = "Pop'n Music うさぎと猫と少年の夢"
    version: int = VersionConstants.POPN_MUSIC_USANEKO

    # Biggest ID in the music DB
    GAME_MAX_MUSIC_ID: int = 1704

    def previous_version(self) -> PopnMusicBase:
        return PopnMusicEclale(self.data, self.config, self.model)

    @classmethod
    def get_settings(cls) -> Dict[str, Any]:
        """
        Return all of our front-end modifiably settings.
        """
        return {
<<<<<<< HEAD
            # Default song phase availability (0-11)
            0: 11,
            # Unknown event (0-2)
            1: 0, #Same holiday event as peace, will move to front end along with peace's
            # Unknown event (0-2)
            2: 2,
            # Unknown event (0-4)
            3: 4,
            # Unknown event (0-1)
            4: 1,
            # Enable Net Taisen, including win/loss display on song select (0-1)
            5: 1,
            # Enable NAVI-kun shunkyoku toujou, allows song 1608 to be unlocked (0-1)
            6: 1,
            # Unknown event (0-1)
            7: 1,
            # Unknown event (0-2)
            8: 2,
            # Daily Mission (0-2)
            9: 2,
            # NAVI-kun Song phase availability (0-15)
            10: 15,
            # Unknown event (0-1)
            11: 1,
            # Unknown event (0-2)
            12: 2,
            # Enable Pop'n Peace preview song (0-1)
            13: 1,
        }
=======
            'ints': [
                {
                    'name': 'Music Open Phase',
                    'tip': 'Default music phase for all players.',
                    'category': 'game_config',
                    'setting': 'music_phase',
                    'values': {
                        0: 'No music unlocks',
                        1: 'Phase 1',
                        2: 'Phase 2',
                        3: 'Phase 3',
                        4: 'Phase 4',
                        5: 'Phase 5',
                        6: 'Phase 6',
                        7: 'Phase 7',
                        8: 'Phase 8',
                        9: 'Phase 9',
                        10: 'Phase 10',
                        11: 'Phase MAX',
                    }
                },
                {
                    'name': 'Active Event',
                    'tip': 'Active event for all players.',
                    'category': 'game_config',
                    'setting': 'active_event',
                    'values': {
                        0: 'No event',
                        1: 'NAVI-Kun event',
                        2: 'Daily Mission event',
                    },
                },
                {
                    'name': 'NAVI-Kun Event Phase',
                    'tip': 'NAVI-Kun event phase for all players.',
                    'category': 'game_config',
                    'setting': 'navikun_phase',
                    'values': {
                        0: 'Phase 1',
                        1: 'Phase 2',
                        2: 'Phase 3',
                        3: 'Phase 4',
                        4: 'Phase 5',
                        5: 'Phase 6',
                        6: 'Phase 7',
                        7: 'Phase 8',
                        8: 'Phase 9',
                        9: 'Phase 10',
                        10: 'Phase 11',
                        11: 'Phase 12',
                        12: 'Phase 13',
                        13: 'Phase 14',
                        14: 'Phase 15',
                        15: 'Phase MAX',
                    },
                },
            ],
            'bools': [
                {
                    'name': 'Force Song Unlock',
                    'tip': 'Force unlock all songs.',
                    'category': 'game_config',
                    'setting': 'force_unlock_songs',
                },
            ],
        }

    def get_common_config(self) -> Tuple[Dict[int, int], bool]:
        game_config = self.get_game_config()
        music_phase = game_config.get_int('music_phase')
        active_event = game_config.get_int('active_event')
        navikun_phase = game_config.get_int('navikun_phase')

        navikun_enabled = active_event == 1
        daily_mission_enabled = active_event == 2

        # Event phases
        return (
            {
                # Default song phase availability (0-11)
                # The following songs are unlocked when the phase is at or above the number specified:
                # 1  - 1589, 1590, 1591
                # 2  - 1594, 1595
                # 3  - 1596, 1597
                # 4  - 1593
                # 5  - 1602
                # 6  - 1604
                # 7  - 1629, 1630, 1631, 1633, 1641, 1642, 1643, 1644, 1645, 1646, 1647
                # 8  - 1632
                # 9  - 1651
                # 10 - 1679, 1680, 1681
                # 11 - 1669, 1670, 1669, 1670
                0: music_phase,
                # Unknown event (0-2)
                1: 2,
                # Unknown event (0-2)
                2: 2,
                # Unknown event (0-4)
                3: 4,
                # Unknown event (0-1)
                4: 1,
                # Enable Net Taisen, including win/loss display on song select (0-1)
                5: 1,
                # Enable NAVI-kun shunkyoku toujou, allows song 1608 to be unlocked (0-1)
                6: 1,
                # Unknown event (0-1)
                7: 1,
                # Unknown event (0-2)
                8: 2,
                # Daily Mission (0-2)
                9: 2 if daily_mission_enabled else 0,
                # NAVI-kun Song phase availability (0-15)
                # The following songs are unlocked when the phase is at or above the number specified:
                # 1  - 1553
                # 2  - 1577, 1576, 1569
                # 3  - 1575, 1557
                # 4  - 1567
                # 5  - 1587, 1588, 1585
                # 6  - 1586
                # 7  - 1601, 1600, 1599
                # 8  - 1603
                # 9  - 1606, 1607, 1605
                # 10 - 1610, 1611, 1612
                # 11 - 1616, 1613, 1614, 1615
                # 12 - 1619, 1618, 1620, 1617
                # 13 - 1624, 1621, 1623, 1622
                # 14 - 1627, 1626, 1625
                # 15 - 1628
                10: navikun_phase,
                # Unknown event (0-1)
                11: 1,
                # Unknown event (0-2)
                12: 2,
                # Enable Pop'n Peace preview song (1703) (0-1)
                13: 1,
            },
            navikun_enabled,
        )
>>>>>>> 3194524f
<|MERGE_RESOLUTION|>--- conflicted
+++ resolved
@@ -24,37 +24,6 @@
         Return all of our front-end modifiably settings.
         """
         return {
-<<<<<<< HEAD
-            # Default song phase availability (0-11)
-            0: 11,
-            # Unknown event (0-2)
-            1: 0, #Same holiday event as peace, will move to front end along with peace's
-            # Unknown event (0-2)
-            2: 2,
-            # Unknown event (0-4)
-            3: 4,
-            # Unknown event (0-1)
-            4: 1,
-            # Enable Net Taisen, including win/loss display on song select (0-1)
-            5: 1,
-            # Enable NAVI-kun shunkyoku toujou, allows song 1608 to be unlocked (0-1)
-            6: 1,
-            # Unknown event (0-1)
-            7: 1,
-            # Unknown event (0-2)
-            8: 2,
-            # Daily Mission (0-2)
-            9: 2,
-            # NAVI-kun Song phase availability (0-15)
-            10: 15,
-            # Unknown event (0-1)
-            11: 1,
-            # Unknown event (0-2)
-            12: 2,
-            # Enable Pop'n Peace preview song (0-1)
-            13: 1,
-        }
-=======
             'ints': [
                 {
                     'name': 'Music Open Phase',
@@ -192,5 +161,4 @@
                 13: 1,
             },
             navikun_enabled,
-        )
->>>>>>> 3194524f
+        )