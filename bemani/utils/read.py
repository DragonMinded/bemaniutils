--- conflicted
+++ resolved
@@ -117,21 +117,10 @@
                     "Cannot get music ID for song when operating on all versions!"
                 )
             version = self.version
-<<<<<<< HEAD
-            sql = (
-                "SELECT id FROM music WHERE songid = :songid AND chart = :chart AND game = :game AND version != :version"
-            )
+            sql = "SELECT id FROM music WHERE songid = :songid AND chart = :chart AND game = :game AND version != :version"
         else:
             # Specific version lookup
-            sql = (
-                "SELECT id FROM music WHERE songid = :songid AND chart = :chart AND game = :game AND version = :version"
-            )
-=======
-            sql = "SELECT id FROM `music` WHERE songid = :songid AND chart = :chart AND game = :game AND version != :version"
-        else:
-            # Specific version lookup
-            sql = "SELECT id FROM `music` WHERE songid = :songid AND chart = :chart AND game = :game AND version = :version"
->>>>>>> 3b104239
+            sql = "SELECT id FROM music WHERE songid = :songid AND chart = :chart AND game = :game AND version = :version"
 
         cursor = self.execute(
             sql,
@@ -177,11 +166,7 @@
         else:
             frags.append("version = :version")
 
-<<<<<<< HEAD
         sql = "SELECT id FROM music WHERE " + " AND ".join(frags)
-        cursor = self.execute(sql, {'title': title, 'artist': artist, 'genre': genre, 'chart': chart, 'game': self.game.value, 'version': version})
-=======
-        sql = "SELECT id FROM `music` WHERE " + " AND ".join(frags)
         cursor = self.execute(
             sql,
             {
@@ -193,7 +178,6 @@
                 "version": version,
             },
         )
->>>>>>> 3b104239
         if cursor.rowcount != 0:
             result = cursor.fetchone()
             return result["id"]
@@ -222,13 +206,8 @@
             jsondata = json.dumps(data)
         try:
             sql = (
-<<<<<<< HEAD
-                "INSERT INTO music (id, songid, chart, game, version, name, artist, genre, data) " +
-                "VALUES (:id, :songid, :chart, :game, :version, :name, :artist, :genre, :data)"
-=======
-                "INSERT INTO `music` (id, songid, chart, game, version, name, artist, genre, data) "
+                "INSERT INTO music (id, songid, chart, game, version, name, artist, genre, data) "
                 + "VALUES (:id, :songid, :chart, :game, :version, :name, :artist, :genre, :data)"
->>>>>>> 3b104239
             )
             self.execute(
                 sql,
@@ -351,13 +330,8 @@
             jsondata = json.dumps(data)
         try:
             sql = (
-<<<<<<< HEAD
-                "INSERT INTO catalog (game, version, type, id, data) " +
-                "VALUES (:game, :version, :type, :id, :data)"
-=======
-                "INSERT INTO `catalog` (game, version, type, id, data) "
+                "INSERT INTO catalog (game, version, type, id, data) "
                 + "VALUES (:game, :version, :type, :id, :data)"
->>>>>>> 3b104239
             )
             self.execute(
                 sql,
@@ -373,13 +347,8 @@
             if self.update:
                 print("Entry already existed, so updating information!")
                 sql = (
-<<<<<<< HEAD
-                    "UPDATE catalog SET data = :data WHERE " +
-                    "game = :game AND version = :version AND type = :type AND id = :id"
-=======
-                    "UPDATE `catalog` SET data = :data WHERE "
+                    "UPDATE catalog SET data = :data WHERE "
                     + "game = :game AND version = :version AND type = :type AND id = :id"
->>>>>>> 3b104239
                 )
                 self.execute(
                     sql,
@@ -3144,18 +3113,11 @@
         update: bool,
     ) -> None:
         actual_version = {
-<<<<<<< HEAD
-            '1': VersionConstants.SDVX_BOOTH,
-            '2': VersionConstants.SDVX_INFINITE_INFECTION,
-            '3': VersionConstants.SDVX_GRAVITY_WARS,
-            '4': VersionConstants.SDVX_HEAVENLY_HAVEN,
-            '6': VersionConstants.SDVX_EXCEED_GEAR
-=======
             "1": VersionConstants.SDVX_BOOTH,
             "2": VersionConstants.SDVX_INFINITE_INFECTION,
             "3": VersionConstants.SDVX_GRAVITY_WARS,
             "4": VersionConstants.SDVX_HEAVENLY_HAVEN,
->>>>>>> 3b104239
+            '6': VersionConstants.SDVX_EXCEED_GEAR
         }.get(version, -1)
         if actual_version == VersionConstants.SDVX_BOOTH:
             self.charts = [0, 1, 2]
@@ -3351,15 +3313,9 @@
                     if offset is None:
                         continue
 
-<<<<<<< HEAD
-                    difficulties[offset] = int(difficulty.find('difnum').text)
-                    limited[offset] = int(difficulty.find('limited').text)
-            elif self.version in [VersionConstants.SDVX_HEAVENLY_HAVEN, VersionConstants.SDVX_EXCEED_GEAR]:
-=======
                     difficulties[offset] = int(difficulty.find("difnum").text)
                     limited[offset] = int(difficulty.find("limited").text)
-            elif self.version == VersionConstants.SDVX_HEAVENLY_HAVEN:
->>>>>>> 3b104239
+            elif self.version in [VersionConstants.SDVX_HEAVENLY_HAVEN, VersionConstants.SDVX_EXCEED_GEAR]:
                 # Find normal info about the song
                 info = music_entry.find("info")
                 title = info.find("title_name").text
