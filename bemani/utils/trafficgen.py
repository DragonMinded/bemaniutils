--- conflicted
+++ resolved
@@ -337,11 +337,7 @@
             'avs': "2.15.8 r6631",
         },
         'pnm-peace': {
-<<<<<<< HEAD
-            'name': "Pop'n Music Peace",
-=======
             'name': "Pop'n Music peace",
->>>>>>> c7affef1
             'model': "M39:J:B:A:2020092800",
             'old_profile_model': "M39:J:B:A",
             'avs': "2.15.8 r6631",
