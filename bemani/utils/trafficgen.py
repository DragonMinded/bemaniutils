import argparse
import sys
from typing import Any, Dict, Optional
import yaml

from bemani.client import ClientProtocol, BaseClient
from bemani.client.iidx import (
    IIDXTricoroClient,
    IIDXSpadaClient,
    IIDXPendualClient,
    IIDXCopulaClient,
    IIDXSinobuzClient,
    IIDXCannonBallersClient,
    IIDXRootageClient,
)
from bemani.client.jubeat import (
    JubeatSaucerClient,
    JubeatSaucerFulfillClient,
    JubeatPropClient,
    JubeatQubellClient,
    JubeatClanClient,
    JubeatFestoClient,
)
from bemani.client.popn import (
    PopnMusicTuneStreetClient,
    PopnMusicFantasiaClient,
    PopnMusicSunnyParkClient,
    PopnMusicLapistoriaClient,
    PopnMusicEclaleClient,
    PopnMusicUsaNekoClient,
    PopnMusicPeaceClient,
    PopnMusicKaimeiClient,
)
from bemani.client.ddr import (
    DDRX2Client,
    DDRX3Client,
    DDR2013Client,
    DDR2014Client,
    DDRAceClient,
)
from bemani.client.sdvx import (
    SoundVoltexBoothClient,
    SoundVoltexInfiniteInfectionClient,
    SoundVoltexGravityWarsS1Client,
    SoundVoltexGravityWarsS2Client,
    SoundVoltexHeavenlyHavenClient,
)
from bemani.client.museca import (
    Museca1Client,
    Museca1PlusClient,
)
from bemani.client.reflec import (
    ReflecBeat,
    ReflecBeatLimelight,
    ReflecBeatColette,
    ReflecBeatGroovinUpper,
    ReflecBeatVolzza,
    ReflecBeatVolzza2,
)
from bemani.client.bishi import TheStarBishiBashiClient
from bemani.client.mga.mga import MetalGearArcadeClient
from bemani.client.gitadora.nextage import GitadoraNextageClient


def get_client(
    proto: ClientProtocol, pcbid: str, game: str, config: Dict[str, Any]
) -> BaseClient:
    if game == "pnm-tune-street":
        return PopnMusicTuneStreetClient(
            proto,
            pcbid,
            config,
        )
    if game == "pnm-fantasia":
        return PopnMusicFantasiaClient(
            proto,
            pcbid,
            config,
        )
    if game == "pnm-sunny-park":
        return PopnMusicSunnyParkClient(
            proto,
            pcbid,
            config,
        )
    if game == "pnm-lapistoria":
        return PopnMusicLapistoriaClient(
            proto,
            pcbid,
            config,
        )
    if game == "pnm-eclale":
        return PopnMusicEclaleClient(
            proto,
            pcbid,
            config,
        )
    if game == "pnm-usaneko":
        return PopnMusicUsaNekoClient(
            proto,
            pcbid,
            config,
        )
    if game == "pnm-peace":
        return PopnMusicPeaceClient(
            proto,
            pcbid,
            config,
        )
    if game == "pnm-kaimei":
        return PopnMusicKaimeiClient(
            proto,
            pcbid,
            config,
        )
    if game == "jubeat-saucer":
        return JubeatSaucerClient(
            proto,
            pcbid,
            config,
        )
    if game == "jubeat-saucer-fulfill":
        return JubeatSaucerFulfillClient(
            proto,
            pcbid,
            config,
        )
    if game == "jubeat-prop":
        return JubeatPropClient(
            proto,
            pcbid,
            config,
        )
    if game == "jubeat-qubell":
        return JubeatQubellClient(
            proto,
            pcbid,
            config,
        )
    if game == "jubeat-clan":
        return JubeatClanClient(
            proto,
            pcbid,
            config,
        )
    if game == "jubeat-festo":
        return JubeatFestoClient(
            proto,
            pcbid,
            config,
        )
    if game == "iidx-rootage":
        return IIDXRootageClient(
            proto,
            pcbid,
            config,
        )
    if game == "iidx-cannonballers":
        return IIDXCannonBallersClient(
            proto,
            pcbid,
            config,
        )
    if game == "iidx-sinobuz":
        return IIDXSinobuzClient(
            proto,
            pcbid,
            config,
        )
    if game == "iidx-copula":
        return IIDXCopulaClient(
            proto,
            pcbid,
            config,
        )
    if game == "iidx-pendual":
        return IIDXPendualClient(
            proto,
            pcbid,
            config,
        )
    if game == "iidx-spada":
        return IIDXSpadaClient(
            proto,
            pcbid,
            config,
        )
    if game == "iidx-tricoro":
        return IIDXTricoroClient(
            proto,
            pcbid,
            config,
        )
    if game == "bishi":
        return TheStarBishiBashiClient(
            proto,
            pcbid,
            config,
        )
    if game == "ddr-x2":
        return DDRX2Client(
            proto,
            pcbid,
            config,
        )
    if game == "ddr-x3":
        return DDRX3Client(
            proto,
            pcbid,
            config,
        )
    if game == "ddr-2013":
        return DDR2013Client(
            proto,
            pcbid,
            config,
        )
    if game == "ddr-2014":
        return DDR2014Client(
            proto,
            pcbid,
            config,
        )
    if game == "ddr-ace":
        return DDRAceClient(
            proto,
            pcbid,
            config,
        )
    if game == "sdvx-booth":
        return SoundVoltexBoothClient(
            proto,
            pcbid,
            config,
        )
    if game == "sdvx-infinite-infection":
        return SoundVoltexInfiniteInfectionClient(
            proto,
            pcbid,
            config,
        )
    if game == "sdvx-gravity-wars-s1":
        return SoundVoltexGravityWarsS1Client(
            proto,
            pcbid,
            config,
        )
    if game == "sdvx-gravity-wars-s2":
        return SoundVoltexGravityWarsS2Client(
            proto,
            pcbid,
            config,
        )
    if game == "sdvx-heavenly-haven":
        return SoundVoltexHeavenlyHavenClient(
            proto,
            pcbid,
            config,
        )
    if game == "museca-1":
        return Museca1Client(
            proto,
            pcbid,
            config,
        )
    if game == "museca-1+1/2":
        return Museca1PlusClient(
            proto,
            pcbid,
            config,
        )
    if game == "reflec":
        return ReflecBeat(
            proto,
            pcbid,
            config,
        )
    if game == "reflec-limelight":
        return ReflecBeatLimelight(
            proto,
            pcbid,
            config,
        )
    if game == "reflec-colette":
        return ReflecBeatColette(
            proto,
            pcbid,
            config,
        )
    if game == "reflec-groovin-upper":
        return ReflecBeatGroovinUpper(
            proto,
            pcbid,
            config,
        )
    if game == "reflec-volzza":
        return ReflecBeatVolzza(
            proto,
            pcbid,
            config,
        )
    if game == "reflec-volzza2":
        return ReflecBeatVolzza2(
            proto,
            pcbid,
            config,
        )
    if game == "metal-gear-arcade":
        return MetalGearArcadeClient(
            proto,
            pcbid,
            config,
        )

<<<<<<< HEAD
    if game == 'gitadora-nextage':
        return GitadoraNextageClient(
            proto,
            pcbid,
            config,
        )


    raise Exception(f'Unknown game {game}')
=======
    raise Exception(f"Unknown game {game}")
>>>>>>> 6937473d


def mainloop(
    address: str,
    port: int,
    configfile: str,
    action: str,
    game: str,
    cardid: Optional[str],
    verbose: bool,
) -> None:
    games = {
        "pnm-tune-street": {
            "name": "Pop'n Music Tune Street",
            "model": "K39:J:B:A:2010122200",
            "old_profile_model": "J39:J:A:A",
            "avs": None,
        },
        "pnm-fantasia": {
            "name": "Pop'n Music Fantasia",
            "model": "L39:J:B:A:2012091900",
            "old_profile_model": "K39:J:A:A",
            "avs": "2.13.6 r4921",
        },
        "pnm-sunny-park": {
            "name": "Pop'n Music Sunny Park",
            "model": "M39:J:B:A:2014061900",
            "old_profile_model": "L39:J:A:A",
            "avs": "2.15.8 r6631",
        },
        "pnm-lapistoria": {
            "name": "Pop'n Music Lapistoria",
            "model": "M39:J:B:A:2015081900",
            "old_profile_model": "M39:J:B:A",
            "avs": "2.15.8 r6631",
        },
        "pnm-eclale": {
            "name": "Pop'n Music Eclale",
            "model": "M39:J:B:A:2016100500",
            "old_profile_model": "M39:J:B:A",
            "avs": "2.15.8 r6631",
        },
        "pnm-usaneko": {
            "name": "Pop'n Music Usagi to Neko to Shounen no Yume",
            "model": "M39:J:B:A:2018101500",
            "old_profile_model": "M39:J:B:A",
            "avs": "2.15.8 r6631",
        },
        "pnm-peace": {
            "name": "Pop'n Music peace",
            "model": "M39:J:B:A:2020092800",
            "old_profile_model": "M39:J:B:A",
            "avs": "2.15.8 r6631",
        },
        "pnm-kaimei": {
            "name": "Pop'n Music Kaimei riddles",
            "model": "M39:J:B:A:2022061300",
            "old_profile_model": "M39:J:B:A",
            "avs": "2.15.8 r6631",
        },
        "jubeat-saucer": {
            "name": "Jubeat Saucer",
            "model": "L44:J:A:A:2014012802",
            "avs": "2.15.8 r6631",
        },
        "jubeat-saucer-fulfill": {
            "name": "Jubeat Saucer Fulfill",
            "model": "L44:J:B:A:2014111800",
            "avs": "2.15.8 r6631",
        },
        "jubeat-prop": {
            "name": "Jubeat Prop",
            "model": "L44:J:B:A:2016031700",
            "avs": "2.15.8 r6631",
        },
        "jubeat-qubell": {
            "name": "Jubeat Qubell",
            "model": "L44:J:D:A:2016111400",
            "avs": "2.15.8 r6631",
        },
        "jubeat-clan": {
            "name": "Jubeat Clan",
            "model": "L44:J:E:A:2018070901",
            "avs": "2.17.3 r8311",
        },
        "jubeat-festo": {
            "name": "Jubeat Festo",
            "model": "L44:J:B:A:2022052400",
            "avs": "2.17.3 r8311",
        },
        "iidx-rootage": {
            "name": "Beatmania IIDX ROOTAGE",
            "model": "LDJ:J:A:A:2019090200",
            "avs": "2.17.0 r7883",
        },
        "iidx-cannonballers": {
            "name": "Beatmania IIDX CANNON BALLERS",
            "model": "LDJ:J:A:A:2018091900",
            "avs": "2.17.0 r7883",
        },
        "iidx-sinobuz": {
            "name": "Beatmania IIDX SINOBUZ",
            "model": "LDJ:J:A:A:2017082800",
            "avs": "2.16.1 r6901",
        },
        "iidx-copula": {
            "name": "Beatmania IIDX copula",
            "model": "LDJ:J:A:A:2016083100",
            "avs": "2.16.1 r6901",
        },
        "iidx-pendual": {
            "name": "Beatmania IIDX PENDUAL",
            "model": "LDJ:A:A:A:2015080500",
            "avs": "2.16.1 r6901",
        },
        "iidx-spada": {
            "name": "Beatmania IIDX SPADA",
            "model": "LDJ:A:A:A:2014071600",
            "avs": "2.16.1 r6901",
        },
        "iidx-tricoro": {
            "name": "Beatmania IIDX Tricoro",
            "model": "LDJ:J:A:A:2013090900",
            "avs": "2.15.8 r6631",
        },
        "bishi": {
            "name": "The★BishiBashi",
            "model": "IBB:A:A:A:2009092900",
            "avs": None,
        },
        "ddr-x2": {
            "name": "DanceDanceRevolution X2",
            "model": "JDX:J:A:A:2010111000",
            "avs": None,
        },
        "ddr-x3": {
            "name": "DanceDanceRevolution X3 VS 2ndMIX",
            "model": "KDX:J:A:A:2012112600",
            "avs": "2.13.6 r4921",
        },
        "ddr-2013": {
            "name": "DanceDanceRevolution (2013)",
            "model": "MDX:J:A:A:2014032700",
            "avs": "2.15.8 r6631",
        },
        "ddr-2014": {
            "name": "DanceDanceRevolution (2014)",
            "model": "MDX:A:A:A:2015122100",
            "avs": "2.15.8 r6631",
        },
        "ddr-ace": {
            "name": "DanceDanceRevolution A",
            "model": "MDX:U:D:A:2017121400",
            "avs": "2.15.8 r6631",
        },
        "sdvx-booth": {
            "name": "SOUND VOLTEX BOOTH",
            "model": "KFC:J:A:A:2013052900",
            "avs": "2.15.8 r6631",
        },
        "sdvx-infinite-infection": {
            "name": "SOUND VOLTEX II -infinite infection-",
            "model": "KFC:J:A:A:2014102200",
            "avs": "2.15.8 r6631",
        },
        "sdvx-gravity-wars-s1": {
            "name": "SOUND VOLTEX III GRAVITY WARS Season 1",
            "model": "KFC:J:A:A:2015111602",
            "avs": "2.15.8 r6631",
        },
        "sdvx-gravity-wars-s2": {
            "name": "SOUND VOLTEX III GRAVITY WARS Season 2",
            "model": "KFC:J:A:A:2016121900",
            "avs": "2.15.8 r6631",
        },
        "sdvx-heavenly-haven": {
            "name": "SOUND VOLTEX IV HEAVENLY HAVEN",
            "model": "KFC:J:A:A:2019020600",
            "avs": "2.15.8 r6631",
        },
        "museca-1": {
            "name": "MÚSECA",
            "model": "PIX:J:A:A:2016071300",
            "avs": "2.17.0 r7883",
        },
        "museca-1+1/2": {
            "name": "MÚSECA 1+1/2",
            "model": "PIX:J:A:A:2017042600",
            "avs": "2.17.0 r7883",
        },
        "reflec": {
            "name": "REFLEC BEAT",
            "model": "KBR:A:A:A:2011112300",
            "avs": None,
        },
        "reflec-limelight": {
            "name": "REFLEC BEAT limelight",
            "model": "LBR:A:A:A:2012082900",
            "avs": "2.13.6 r4921",
        },
        "reflec-colette": {
            "name": "REFLEC BEAT colette",
            "model": "MBR:J:A:A:2014011600",
            "avs": "2.15.8 r6631",
        },
        "reflec-groovin-upper": {
            "name": "REFLEC BEAT groovin'!! Upper",
            "model": "MBR:J:A:A:2015102100",
            "avs": "2.15.8 r6631",
        },
        "reflec-volzza": {
            "name": "REFLEC BEAT VOLZZA",
            "model": "MBR:J:A:A:2016030200",
            "avs": "2.15.8 r6631",
        },
        "reflec-volzza2": {
            "name": "REFLEC BEAT VOLZZA 2",
            "model": "MBR:J:A:A:2016100400",
            "avs": "2.15.8 r6631",
        },
        "metal-gear-arcade": {
            "name": "Metal Gear Arcade",
            "model": "I36:J:A:A:2011092900",
            "avs": None,
        },
        'gitadora-nextage': {
            'name': "Gitadora Nextage",
            'model': "M32:J:A:A:2021021500",
            'avs': "2.15.9 r6694",
        },
    }
    if action == "list":
        for game in sorted([game for game in games]):
            print(f'{game} - {games[game]["name"]}')
        sys.exit(0)
    if action == "game":
        if game not in games:
            print(f"Unknown game {game}")
            sys.exit(2)

        config = yaml.safe_load(open(configfile))

        print(f'Emulating {games[game]["name"]}')
        emu = get_client(
            ClientProtocol(
                address,
                port,
                config["core"]["encryption"],
                config["core"]["compression"],
                verbose,
            ),
            config["core"]["pcbid"],
            game,
            games[game],
        )

        emu.verify(cardid)


def main() -> None:
    parser = argparse.ArgumentParser(
        description="A utility to generate game-like traffic for testing an eAmusement server."
    )
    parser.add_argument(
        "-p", "--port", help="Port to talk to. Defaults to 80", type=int, default=80
    )
    parser.add_argument(
        "-a",
        "--address",
        help="Address to talk to. Defaults to 127.0.0.1",
        type=str,
        default="127.0.0.1",
    )
    parser.add_argument(
        "-c",
        "--config",
        help="Core configuration. Defaults to trafficgen.yaml",
        type=str,
        default="trafficgen.yaml",
    )
    parser.add_argument(
        "-g",
        "--game",
        help="The game that should be emulated. Should be one of the games returned by --list",
        type=str,
        default=None,
    )
    parser.add_argument(
        "-l", "--list", help="List all known games and exit.", action="store_true"
    )
    parser.add_argument(
        "-i",
        "--cardid",
        help="Use this card ID instead of a random one.",
        type=str,
        default=None,
    )
    parser.add_argument(
        "-v",
        "--verbose",
        help="Print packets that are sent/received.",
        action="store_true",
        default=False,
    )
    args = parser.parse_args()

    if args.list:
        action = "list"
        game = None
    elif args.game:
        action = "game"
        game = args.game
    else:
        print("Unknown action to perform. Please specify --game <game> or --list")
        sys.exit(1)

    game = {
<<<<<<< HEAD
        'pnm-19': 'pnm-tune-street',
        'pnm-20': 'pnm-fantasia',
        'pnm-21': 'pnm-sunny-park',
        'pnm-22': 'pnm-lapistoria',
        'pnm-23': 'pnm-eclale',
        'pnm-24': 'pnm-usaneko',
        'pnm-25': 'pnm-peace',
        'pnm-26': 'pnm-kaimei',
        'iidx-20': 'iidx-tricoro',
        'iidx-21': 'iidx-spada',
        'iidx-22': 'iidx-pendual',
        'iidx-23': 'iidx-copula',
        'iidx-24': 'iidx-sinobuz',
        'iidx-25': 'iidx-cannonballers',
        'iidx-26': 'iidx-rootage',
        'jubeat-5': 'jubeat-saucer',
        'jubeat-5+': 'jubeat-saucer-fulfill',
        'jubeat-6': 'jubeat-prop',
        'jubeat-7': 'jubeat-qubell',
        'jubeat-8': 'jubeat-clan',
        'ddr-12': 'ddr-x2',
        'ddr-13': 'ddr-x3',
        'ddr-14': 'ddr-2013',
        'ddr-15': 'ddr-2014',
        'ddr-16': 'ddr-ace',
        'sdvx-1': 'sdvx-booth',
        'sdvx-2': 'sdvx-infinite-infection',
        'sdvx-3s1': 'sdvx-gravity-wars-s1',
        'sdvx-3s2': 'sdvx-gravity-wars-s2',
        'sdvx-4': 'sdvx-heavenly-haven',
        'reflec-1': 'reflec',
        'reflec-2': 'reflec-limelight',
        'reflec-3': 'reflec-colette',
        'reflec-4': 'reflec-groovin-upper',
        'reflec-5': 'reflec-volzza',
        'reflec-6': 'reflec-volzza2',
        'mga': 'metal-gear-arcade',
        'gitadora-7': 'gitadora-nextage',
=======
        "pnm-19": "pnm-tune-street",
        "pnm-20": "pnm-fantasia",
        "pnm-21": "pnm-sunny-park",
        "pnm-22": "pnm-lapistoria",
        "pnm-23": "pnm-eclale",
        "pnm-24": "pnm-usaneko",
        "pnm-25": "pnm-peace",
        "pnm-26": "pnm-kaimei",
        "iidx-20": "iidx-tricoro",
        "iidx-21": "iidx-spada",
        "iidx-22": "iidx-pendual",
        "iidx-23": "iidx-copula",
        "iidx-24": "iidx-sinobuz",
        "iidx-25": "iidx-cannonballers",
        "iidx-26": "iidx-rootage",
        "jubeat-5": "jubeat-saucer",
        "jubeat-5+": "jubeat-saucer-fulfill",
        "jubeat-6": "jubeat-prop",
        "jubeat-7": "jubeat-qubell",
        "jubeat-8": "jubeat-clan",
        "jubeat-9": "jubeat-festo",
        "ddr-12": "ddr-x2",
        "ddr-13": "ddr-x3",
        "ddr-14": "ddr-2013",
        "ddr-15": "ddr-2014",
        "ddr-16": "ddr-ace",
        "sdvx-1": "sdvx-booth",
        "sdvx-2": "sdvx-infinite-infection",
        "sdvx-3s1": "sdvx-gravity-wars-s1",
        "sdvx-3s2": "sdvx-gravity-wars-s2",
        "sdvx-4": "sdvx-heavenly-haven",
        "reflec-1": "reflec",
        "reflec-2": "reflec-limelight",
        "reflec-3": "reflec-colette",
        "reflec-4": "reflec-groovin-upper",
        "reflec-5": "reflec-volzza",
        "reflec-6": "reflec-volzza2",
        "mga": "metal-gear-arcade",
>>>>>>> 6937473d
    }.get(game, game)

    mainloop(
        args.address, args.port, args.config, action, game, args.cardid, args.verbose
    )


if __name__ == "__main__":
    main()<|MERGE_RESOLUTION|>--- conflicted
+++ resolved
@@ -312,7 +312,7 @@
             config,
         )
 
-<<<<<<< HEAD
+
     if game == 'gitadora-nextage':
         return GitadoraNextageClient(
             proto,
@@ -320,11 +320,7 @@
             config,
         )
 
-
-    raise Exception(f'Unknown game {game}')
-=======
     raise Exception(f"Unknown game {game}")
->>>>>>> 6937473d
 
 
 def mainloop(
@@ -642,7 +638,6 @@
         sys.exit(1)
 
     game = {
-<<<<<<< HEAD
         'pnm-19': 'pnm-tune-street',
         'pnm-20': 'pnm-fantasia',
         'pnm-21': 'pnm-sunny-park',
@@ -681,46 +676,6 @@
         'reflec-6': 'reflec-volzza2',
         'mga': 'metal-gear-arcade',
         'gitadora-7': 'gitadora-nextage',
-=======
-        "pnm-19": "pnm-tune-street",
-        "pnm-20": "pnm-fantasia",
-        "pnm-21": "pnm-sunny-park",
-        "pnm-22": "pnm-lapistoria",
-        "pnm-23": "pnm-eclale",
-        "pnm-24": "pnm-usaneko",
-        "pnm-25": "pnm-peace",
-        "pnm-26": "pnm-kaimei",
-        "iidx-20": "iidx-tricoro",
-        "iidx-21": "iidx-spada",
-        "iidx-22": "iidx-pendual",
-        "iidx-23": "iidx-copula",
-        "iidx-24": "iidx-sinobuz",
-        "iidx-25": "iidx-cannonballers",
-        "iidx-26": "iidx-rootage",
-        "jubeat-5": "jubeat-saucer",
-        "jubeat-5+": "jubeat-saucer-fulfill",
-        "jubeat-6": "jubeat-prop",
-        "jubeat-7": "jubeat-qubell",
-        "jubeat-8": "jubeat-clan",
-        "jubeat-9": "jubeat-festo",
-        "ddr-12": "ddr-x2",
-        "ddr-13": "ddr-x3",
-        "ddr-14": "ddr-2013",
-        "ddr-15": "ddr-2014",
-        "ddr-16": "ddr-ace",
-        "sdvx-1": "sdvx-booth",
-        "sdvx-2": "sdvx-infinite-infection",
-        "sdvx-3s1": "sdvx-gravity-wars-s1",
-        "sdvx-3s2": "sdvx-gravity-wars-s2",
-        "sdvx-4": "sdvx-heavenly-haven",
-        "reflec-1": "reflec",
-        "reflec-2": "reflec-limelight",
-        "reflec-3": "reflec-colette",
-        "reflec-4": "reflec-groovin-upper",
-        "reflec-5": "reflec-volzza",
-        "reflec-6": "reflec-volzza2",
-        "mga": "metal-gear-arcade",
->>>>>>> 6937473d
     }.get(game, game)
 
     mainloop(
