import asyncio
import concurrent.futures
from datetime import datetime
from discord_webhook import DiscordWebhook, DiscordEmbed  # type: ignore
from typing import Dict

from bemani.common.constants import GameConstants, BroadcastConstants
from bemani.data.config import Config
from bemani.data.types import Song


class Triggers:
    """
    Class for broadcasting data to some outside service
    """

    def __init__(self, config: Config) -> None:
        self.config = config
        self.executor = concurrent.futures.ThreadPoolExecutor(max_workers=2)

    def __gameconst_to_series(self, game: GameConstants) -> str:
        return {
            GameConstants.BISHI_BASHI: "Bishi Bashi",
            GameConstants.DANCE_EVOLUTION: "Dance Evolution",
            GameConstants.DDR: "Dance Dance Revolution",
            GameConstants.IIDX: "Beatmania IIDX",
            GameConstants.JUBEAT: "Jubeat",
            GameConstants.MGA: "Metal Gear Arcade",
            GameConstants.MUSECA: "MÚSECA",
            GameConstants.POPN_MUSIC: "Pop'n Music",
            GameConstants.REFLEC_BEAT: "Reflec Beat",
            GameConstants.SDVX: "Sound Voltex",
        }.get(game, "Unknown")

    def has_broadcast_destination(self, game: GameConstants) -> bool:
        # For now we only support discord
        if self.config.webhooks.discord[game] is not None:
            return True

        # Nothing is hooked up for this game, so there is no destination.
        return False

    def broadcast_score(
        self, data: Dict[BroadcastConstants, str], game: GameConstants, song: Song
    ) -> None:
        # For now we only support discord
        if self.config.webhooks.discord[game] is not None:
            self.executor.submit(self.broadcast_score_discord, data, game, song)

<<<<<<< HEAD
    def broadcast_score_discord(self, data: Dict[BroadcastConstants, str], game: GameConstants, song: Song) -> None:
        if game in {GameConstants.IIDX, GameConstants.POPN_MUSIC, GameConstants.SDVX}:
=======
    def broadcast_score_discord(
        self, data: Dict[BroadcastConstants, str], game: GameConstants, song: Song
    ) -> None:
        if game in {GameConstants.IIDX, GameConstants.POPN_MUSIC}:
>>>>>>> 3b104239
            now = datetime.now()

            webhook = DiscordWebhook(url=self.config.webhooks.discord[game])
            scoreembed = DiscordEmbed(
                title=f"New {self.__gameconst_to_series(game)} Score!", color="fbba08"
            )
            scoreembed.set_footer(
                text=(now.strftime("Score was recorded on %m/%d/%y at %H:%M:%S"))
            )

            # lets give it an author
            song_url = (
                f"{self.config.server.uri}/{game.value}/topscores/{song.id}"
                if self.config.server.uri is not None
                else None
            )
            scoreembed.set_author(name=self.config.name, url=song_url)
            for item, value in data.items():
                inline = True
<<<<<<< HEAD
                if item in {BroadcastConstants.DJ_NAME, BroadcastConstants.PLAYER_NAME, BroadcastConstants.SONG_NAME,
                            BroadcastConstants.ARTIST_NAME, BroadcastConstants.PLAY_STATS_HEADER}:
=======
                if item in {
                    BroadcastConstants.DJ_NAME,
                    BroadcastConstants.PLAYER_NAME,
                    BroadcastConstants.SONG_NAME,
                    BroadcastConstants.ARTIST_NAME,
                    BroadcastConstants.PLAY_STATS_HEADER,
                }:
>>>>>>> 3b104239
                    inline = False
                scoreembed.add_embed_field(name=item.value, value=value, inline=inline)
            webhook.add_embed(scoreembed)
            webhook.execute()<|MERGE_RESOLUTION|>--- conflicted
+++ resolved
@@ -47,15 +47,10 @@
         if self.config.webhooks.discord[game] is not None:
             self.executor.submit(self.broadcast_score_discord, data, game, song)
 
-<<<<<<< HEAD
-    def broadcast_score_discord(self, data: Dict[BroadcastConstants, str], game: GameConstants, song: Song) -> None:
-        if game in {GameConstants.IIDX, GameConstants.POPN_MUSIC, GameConstants.SDVX}:
-=======
     def broadcast_score_discord(
         self, data: Dict[BroadcastConstants, str], game: GameConstants, song: Song
     ) -> None:
-        if game in {GameConstants.IIDX, GameConstants.POPN_MUSIC}:
->>>>>>> 3b104239
+        if game in {GameConstants.IIDX, GameConstants.POPN_MUSIC, GameConstants.SDVX}:
             now = datetime.now()
 
             webhook = DiscordWebhook(url=self.config.webhooks.discord[game])
@@ -75,18 +70,9 @@
             scoreembed.set_author(name=self.config.name, url=song_url)
             for item, value in data.items():
                 inline = True
-<<<<<<< HEAD
                 if item in {BroadcastConstants.DJ_NAME, BroadcastConstants.PLAYER_NAME, BroadcastConstants.SONG_NAME,
-                            BroadcastConstants.ARTIST_NAME, BroadcastConstants.PLAY_STATS_HEADER}:
-=======
-                if item in {
-                    BroadcastConstants.DJ_NAME,
-                    BroadcastConstants.PLAYER_NAME,
-                    BroadcastConstants.SONG_NAME,
-                    BroadcastConstants.ARTIST_NAME,
-                    BroadcastConstants.PLAY_STATS_HEADER,
+                            BroadcastConstants.ARTIST_NAME, BroadcastConstants.PLAY_STATS_HEADER,
                 }:
->>>>>>> 3b104239
                     inline = False
                 scoreembed.add_embed_field(name=item.value, value=value, inline=inline)
             webhook.add_embed(scoreembed)
