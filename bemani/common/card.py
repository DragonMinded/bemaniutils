--- conflicted
+++ resolved
@@ -659,11 +659,7 @@
     def __type_from_cardid(cardid: str) -> int:
         if cardid[:2].upper() == "E0":
             return 1
-<<<<<<< HEAD
         if cardid[:2].upper() in ['01', '02', '03', '04', '05', '06', '07', '08', '09']:
-=======
-        if cardid[:2].upper() == "01":
->>>>>>> 3b104239
             return 2
         raise CardCipherException("Unrecognized card type")
 
